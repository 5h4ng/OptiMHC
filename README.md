--- conflicted
+++ resolved
@@ -4,7 +4,6 @@
 
 ## Quick Start
 
-<<<<<<< HEAD
 ### Installation
 
 ```bash
@@ -18,8 +17,6 @@
 cd optiMHC
 pip install -e .
 ```
-=======
->>>>>>> c8b25d4a
 
 ## Usage
 
@@ -244,8 +241,6 @@
 optimhc gui
 ```
 
-
-
 ### Full CLI Help
 
 ```bash
